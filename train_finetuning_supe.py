#! /usr/bin/env python
import gym
import jax
import torch
jax.config.update('jax_platform_name', 'cpu')
import jax.numpy as jnp
import matplotlib.pyplot as plt
import numpy as np
import tqdm
from absl import app, flags, logging
from flax.training import checkpoints
from matplotlib.backends.backend_agg import FigureCanvasAgg as FigureCanvas
from ml_collections import config_flags
import wandb
import gc

from supe.agents import RM, RND, SACLearner  # NOQA
from supe.data import ChunkDataset, D4RLDataset, ReplayBuffer
from supe.evaluation import evaluate
from supe.pretraining.opal import OPAL
from supe.utils import (add_prefix, check_overlap, combine,
                        view_data_distribution)
from supe.visualization import (get_canvas_image, get_env_and_dataset,
                                plot_data_directions, plot_q_values,
                                plot_rnd_reward, plot_trajectories)
from supe.wrappers import (MaskKitchenGoal, MetaPolicyActionWrapper,
                           TanhConverter, wrap_gym)
<<<<<<< HEAD
from planner.cem import CEMPlanner
=======
# from supe.planning.cem import CEMPlanner
>>>>>>> 5e9b811f

logging.set_verbosity(logging.FATAL)

FLAGS = flags.FLAGS

flags.DEFINE_string("project_name", "supe", "wandb project name.")
flags.DEFINE_string("env_name", "antmaze-large-diverse-v2", "D4rl dataset name.")
flags.DEFINE_float("offline_ratio", 0.5, "Offline ratio.")
flags.DEFINE_integer("seed", 1, "Random seed.")
flags.DEFINE_integer("eval_episodes", 10, "Number of episodes used for evaluation.")
flags.DEFINE_integer("log_interval", 1000, "Logging interval.")
flags.DEFINE_integer("eval_interval", 10000, "Eval interval.")
flags.DEFINE_integer("batch_size", 256, "Mini batch size.")
flags.DEFINE_integer("max_steps", int(3e5), "Number of training steps.")
flags.DEFINE_integer(
    "start_training", 5000, "Number of training steps to start training."
)
flags.DEFINE_boolean("tqdm", True, "Use tqdm progress bar.")
flags.DEFINE_boolean("save_video", False, "Save videos during evaluation.")
flags.DEFINE_integer("utd_ratio", 20, "Update to data ratio.")
flags.DEFINE_string("offline_relabel_type", "min", "one of [gt/pred/min]")
flags.DEFINE_boolean("use_rnd_offline", False, "Whether to use rnd offline.")
flags.DEFINE_boolean("use_rnd_online", False, "Whether to use rnd online.")
flags.DEFINE_integer(
    "hpolicy_horizon",
    4,
    "Each high level action is kept fixed for how many time steps",
)
flags.DEFINE_bool(
    "interpolate", False, "wheter to interolate skills from intermediate states"
)
flags.DEFINE_integer("updates_per_step", 4, "Number of updates per step")
flags.DEFINE_bool("debug", False, "Whether to be in debug mode")
flags.DEFINE_string(
    "load_dir",
    "./opal_checkpoints",
    "Directory to load checkpoints from",
)

config_flags.DEFINE_config_file(
    "config",
    "configs/rlpd_config.py",
    "File path to the training hyperparameter configuration.",
    lock_config=False,
)

config_flags.DEFINE_config_file(
    "rm_config",
    "configs/rm_config.py",
    "File path to the training hyperparameter configuration.",
    lock_config=False,
)

config_flags.DEFINE_config_file(
    "rnd_config",
    "configs/rnd_config.py",
    "File path to the training hyperparameter configuration.",
    lock_config=False,
)

config_flags.DEFINE_config_file(
    "opal_config",
    "configs/opal_config.py",
    "File path to the opal hyperparameter configuration.",
    lock_config=False,
)


def main(_):
    assert FLAGS.offline_ratio <= 1.0

    wandb.init(project=FLAGS.project_name)
    wandb.config.update(FLAGS)

    if FLAGS.debug:
        FLAGS.max_steps = 1000
        FLAGS.eval_episodes = 1
        FLAGS.start_training = 10
        FLAGS.eval_interval = 10
        FLAGS.log_interval = 10
        FLAGS.save_video = False

    ########### LOWER LEVEL ENVIRONMENT ###########

    env = gym.make(FLAGS.env_name)
    eval_env = gym.make(FLAGS.env_name)

    env = gym.wrappers.RecordEpisodeStatistics(env, deque_size=1)
    env = wrap_gym(env, rescale_actions=True)

    eval_env = wrap_gym(eval_env, rescale_actions=True)

    if "kitchen" in FLAGS.env_name:
        env = MaskKitchenGoal(env)
        env.env.env.env.env.env.env.env.env.REMOVE_TASKS_WHEN_COMPLETE = False
        eval_env = MaskKitchenGoal(eval_env)

    ########### LOWER LEVEL AGENT ###########

    observation_space, action_space = eval_env.observation_space, eval_env.action_space
    observations, actions = observation_space.sample(), action_space.sample()

    rng = jax.random.PRNGKey(FLAGS.seed)

    agent_rng, rng = jax.random.split(rng)
    agent = OPAL.create(
        FLAGS.opal_config,
        agent_rng,
        observations,
        actions,
        chunk_size=FLAGS.hpolicy_horizon,
    )

    base_name = FLAGS.env_name
    if len(base_name.split("-")) == 5:
        base_name = base_name[:-2]

    # FLAGS.load_dir + "/" + str(base_name) + "/vision=False/horizon=4/seed=" + str(FLAGS.seed),
    agent = checkpoints.restore_checkpoint(
        "~/scratch/SUPE/opal_checkpoints/kitchen-complete-v0/vision=False/horizon=4/seed=1/checkpoint_1000000",
        target=agent
    )
    # prefix="checkpoint_",
    # step=1000000,

    # Define dynamics_fn here
    def dynamics_fn(state, action):
        """Predict next state using the agent's dynamics model.
        
        Args:
            state: State array with shape (..., state_dim)
            action: Action array with shape (..., action_dim)
        Returns:
            next_state: Predicted next state with same shape as state
        """
        return agent.vae(
            agent.train_state.params,
            state,
            action,
            method="dynamics_model"
        )

    ########### META ENVIRONMENT ###########

    rng, episode_rng = jax.random.split(rng)
    meta_env = MetaPolicyActionWrapper(
        env,
        agent,
        episode_rng,
        FLAGS.hpolicy_horizon,
        subtract_one="antmaze"
        in FLAGS.env_name,  # if this is not antmaze, we do not want to subtract 1 from reward
    )
    meta_env.seed(FLAGS.seed)

    rng, eval_rng = jax.random.split(rng)
    eval_meta_env = MetaPolicyActionWrapper(
        eval_env,
        agent,
        eval_rng,
        FLAGS.hpolicy_horizon,
        eval=True,
    )
    eval_meta_env.seed(FLAGS.seed + 42)

    original_ds = D4RLDataset(
        env,
        subtract_one="antmaze" in FLAGS.env_name,
        remove_kitchen_goal="kitchen" in FLAGS.env_name,
    )

    tanh_converter = TanhConverter()

    ds = ChunkDataset.create(
        original_ds,
        chunk_size=FLAGS.hpolicy_horizon,
        agent=agent,
        tanh_converter=tanh_converter,
        discount=agent.discount,
        batch_size=32768,
        label_skills=True,
        debug=FLAGS.debug,
        skill_dim=FLAGS.opal_config.skill_dim,
    )

    if "antmaze" in FLAGS.env_name:

        viz_env, viz_dataset = get_env_and_dataset(FLAGS.env_name)
        coords, S = viz_env.get_coord_list()

    ds_minr = ds.sample(None)["rewards"].min()
    print(f"Dataset minimum reward = {ds_minr}")

    ########### MODELS ###########

    kwargs = dict(FLAGS.config)
    model_cls = kwargs.pop("model_cls")
    meta_agent = globals()[model_cls].create(
        FLAGS.seed, observation_space, meta_env.action_space, **kwargs
    )

    meta_replay_buffer = ReplayBuffer(
        meta_env.observation_space,
        meta_env.action_space,
        FLAGS.max_steps,
    )
    meta_replay_buffer.seed(FLAGS.seed)

    if FLAGS.use_rnd_offline or FLAGS.use_rnd_online:
        kwargs = dict(FLAGS.rnd_config)
        model_cls = kwargs.pop("model_cls")
        rnd = globals()[model_cls].create(
            FLAGS.seed + 123,
            meta_env.observation_space,
            meta_env.action_space,
            **kwargs,
        )
    else:
        rnd = None

    if FLAGS.offline_relabel_type == "gt":
        rm = None
    else:
        kwargs = dict(FLAGS.rm_config)
        model_cls = kwargs.pop("model_cls")
        rm = globals()[model_cls].create(
            FLAGS.seed + 123,
            meta_env.observation_space,
            meta_env.action_space,
            **kwargs,
        )

    # Train meta policy
    observation, done = meta_env.reset(), False
    online_trajs = []
    online_traj = [observation]
    env_step = 0
    record_step = 0
    prev_mean = None

    # Add memory management configuration
    jax.config.update('jax_disable_jit', False)  # Ensure JIT is enabled
    jax.config.update('jax_debug_nans', False)   # Disable NaN checking
    
    for i in tqdm.tqdm(
        range(0, FLAGS.max_steps + 1, FLAGS.hpolicy_horizon),
        smoothing=0.1,
        disable=not FLAGS.tqdm,
    ):
        record_step += 1
        if i < FLAGS.start_training:
            curr_rng, rng = jax.random.split(rng)
            action = agent.prior_model(observation[None, :])[0].sample(seed=curr_rng)
            action = tanh_converter.to_tanh(action)
        else:
            # action, meta_agent = meta_agent.sample_actions(observation)
            
            def dynamics_fn(state, action):
                return agent.vae(
                    agent.train_state.params,
                    state,
                    action,
                    method="dynamics_model"
                )

            def estimate_value(state, actions, horizon=5):
                value, discount = 0, 1
                for t in range(horizon):
                    reward = rnd.get_reward(state, actions[t])
                    state = dynamics_fn(state, actions[t])
                    value += discount * reward
                value += discount * meta_agent.get_q(state, meta_agent.sample_actions(state)[0])
                return value
            #PLANNING
            observation_jax = jnp.array(observation)
            z = jnp.tile(observation_jax[None, :], (25, 1))
            policy_ac = []
            for t in range(5):
                policy_ac.append(meta_agent.sample_actions(z)[0])
                z = dynamics_fn(z, policy_ac[t])
            policy_ac = jnp.stack(policy_ac, axis=0)
            z = jnp.tile(observation_jax[None, :], (25 + 512, 1))
            mean = jnp.zeros((5, 8))
            std = 2.0 * jnp.ones((5, 8))
            for t in range(6):
                key, rng = jax.random.split(rng)
                sample_ac = jnp.expand_dims(mean, axis=1) + jnp.expand_dims(std, axis=1) * jax.random.normal(key, shape=(5, 512, 8))
                sample_ac = jnp.clip(sample_ac, -0.999, 0.999)
                ac = jnp.concatenate([sample_ac, policy_ac], axis=1)
                imagine_return = estimate_value(z, ac)
                idxs = jnp.argsort(imagine_return, axis=0)
                idxs = idxs[-64 :]
                elite_value = imagine_return[idxs]
                elite_action = ac[:, idxs]

                score = jnp.exp(0.5 * (elite_value - jnp.max(elite_value)))
                score = (score / jnp.sum(score))
                score = jnp.expand_dims(jnp.expand_dims(score, 0), -1)
                new_mean = jnp.sum(score * elite_action, axis=1)
                new_std = jnp.sqrt(jnp.sum(score * (elite_action - jnp.expand_dims(new_mean, 1)) ** 2, axis=1))

                mean = 0.1 * new_mean + 0.9 * mean
                std = jnp.clip(new_std, 0.05, 2)

            score = score.squeeze(0).squeeze(-1)
            score = np.array(score)
            ac = elite_action[0, jax.random.choice(key, 64, p=score)]
            key, rng = jax.random.split(rng)
            noise = jax.random.normal(key, shape=ac.shape) * std[0]
            ac += noise
            action = jnp.clip(ac, -0.999, 0.999)
            action = np.array(action)

        arctanh_action = tanh_converter.from_tanh(action)
        next_observation, reward, done, info = meta_env.step(arctanh_action)
        print("observation:", observation)
        print("next_observation:", next_observation)
        print("next_observation prediction:", dynamics_fn(observation, arctanh_action))
        print("difference:", dynamics_fn(observation, arctanh_action) - next_observation)

        env_step += FLAGS.hpolicy_horizon

        online_traj.append(next_observation)

        timelimit_stop = "TimeLimit.truncated" in info

        if not done or timelimit_stop:
            mask = 1.0
        else:
            mask = 0.0

        meta_replay_buffer.insert(
            dict(
                observations=observation,
                actions=action,
                rewards=reward,
                masks=mask,
                dones=done,
                next_observations=next_observation,
            )
        )

        if i % 50 == 0 and FLAGS.interpolate:
            results = meta_env.process_buffer()
            for (
                observation_i,
                next_observation_i,
                reward_i,
                done_i,
                mask_i,
                _,  # info_i, unused
                action_i,
            ) in results:
                action_i = tanh_converter.to_tanh(action_i)

                meta_replay_buffer.insert(
                    dict(
                        observations=observation_i,
                        actions=action_i,
                        rewards=reward_i,
                        masks=mask_i,
                        dones=done_i,
                        next_observations=next_observation_i,
                    )
                )

                if rnd is not None and i >= 2 * FLAGS.start_training:
                    rnd, _ = rnd.update(
                        {
                            "observations": observation_i[None],
                            "actions": action_i[None],
                            "next_observations": next_observation_i[None],
                            "rewards": np.array(reward_i)[None],
                            "masks": np.array(mask_i)[None],
                            "dones": np.array(done_i)[None],
                        }
                    )

        if i >= FLAGS.start_training:
            for _ in range(FLAGS.updates_per_step):
                online_batch_size = int(
                    FLAGS.batch_size * FLAGS.utd_ratio * (1 - FLAGS.offline_ratio)
                )
                online_batch = meta_replay_buffer.sample(online_batch_size)
                online_batch = online_batch.unfreeze()

                # Update dynamics model with real data
                print("online_batch keys:", online_batch.keys())
                agent, dynamics_info = agent.update_dynamics(online_batch)
                
                if i % FLAGS.log_interval == 0:
                    wandb.log(
                        add_prefix("dynamics/", dynamics_info),
                        step=record_step
                   )

                if FLAGS.use_rnd_online:
                    online_rnd_reward = rnd.get_reward(
                        online_batch["observations"], online_batch["actions"]
                    )
                    online_batch["rewards"] += online_rnd_reward

                batch = online_batch

                # append offline batch
                if FLAGS.offline_ratio > 0:
                    offline_batch_size = int(
                        FLAGS.batch_size * FLAGS.utd_ratio * FLAGS.offline_ratio
                    )
                    offline_batch = ds.sample(offline_batch_size)
                    offline_batch = offline_batch.unfreeze()

                    if FLAGS.offline_relabel_type == "gt":
                        pass
                    elif FLAGS.offline_relabel_type == "pred":
                        offline_batch["rewards"] = rm.get_reward(
                            offline_batch["observations"], offline_batch["actions"]
                        )
                        offline_batch["masks"] = rm.get_mask(
                            offline_batch["observations"], offline_batch["actions"]
                        )
                    elif FLAGS.offline_relabel_type == "min":
                        offline_batch["rewards"] = ds_minr * np.ones_like(
                            offline_batch["rewards"]
                        )
                        offline_batch["masks"] = rm.get_mask(
                            offline_batch["observations"], offline_batch["actions"]
                        )
                    else:
                        raise NotImplementedError

                    if FLAGS.use_rnd_offline:
                        offline_rnd_reward, offline_rnd_stats = rnd.get_reward(
                            offline_batch["observations"],
                            offline_batch["actions"],
                            stats=True,
                        )
                        offline_batch["rewards"] += offline_rnd_reward

                    batch = combine(offline_batch, batch)
                meta_agent, update_info = meta_agent.update(batch, FLAGS.utd_ratio)

            if i % FLAGS.log_interval == 0:
                for k, v in update_info.items():
                    wandb.log(add_prefix("agent/", {k: v}), step=record_step)

        # For consistency with old antmaze experiments, don't have compute to rerun those experiments
        start_training_rm = (
            2 * FLAGS.start_training
            if "antmaze" in FLAGS.env_name
            else FLAGS.start_training
        )
        if i >= start_training_rm and rm is not None:
            # need to remove optimism bias from rewards for training RM
            if rnd is not None:
                if FLAGS.use_rnd_online:
                    online_batch["rewards"] -= online_rnd_reward
                if FLAGS.use_rnd_offline:
                    offline_batch["rewards"] -= offline_rnd_reward
            rm, rm_update_info = rm.update(online_batch, FLAGS.utd_ratio)
            rm_update_info.update(rm.evaluate(offline_batch))

        if i >= 2 * FLAGS.start_training and (rm is not None or rnd is not None):
            if rnd is not None:
                rnd, rnd_update_info = rnd.update(
                    {
                        "observations": observation[None],
                        "actions": action[None],
                        "next_observations": next_observation[None],
                        "rewards": np.array(reward)[None],
                        "masks": np.array(mask)[None],
                        "dones": np.array(done)[None],
                    }
                )

                if FLAGS.use_rnd_offline:
                    rnd_update_info.update(offline_rnd_stats)

            if i % FLAGS.log_interval == 0:
                if rm is not None:
                    for k, v in rm_update_info.items():
                        wandb.log(add_prefix("rm/", {k: v}), step=record_step)
                if rnd is not None:
                    for k, v in rnd_update_info.items():
                        wandb.log(add_prefix("rnd/", {k: v}), step=record_step)

        if i % FLAGS.log_interval == 0:
            wandb.log({"env_step": env_step}, step=record_step)

        observation = next_observation

        if done or timelimit_stop:
            online_trajs.append({"observation": np.stack(online_traj, axis=0)})
            observation, done = meta_env.reset(), False
            online_traj = [observation]
            for k, v in info["episode"].items():
                decode = {"r": "return", "l": "length", "t": "time"}
                wandb.log(add_prefix("episode/", {decode[k]: v}), step=record_step)

        if i % FLAGS.eval_interval == 0:
            offline_batch = ds.sample(FLAGS.batch_size)
            if rnd is not None and "antmaze" in FLAGS.env_name:
                rnd_reward_plot = wandb.Image(
                    plot_rnd_reward(viz_env, offline_batch, rnd)
                )
                wandb.log(
                    {f"visualize/rnd_reward_plot": rnd_reward_plot},
                    step=record_step,
                )

            if "antmaze" in FLAGS.env_name:
                q_value_plot = wandb.Image(
                    plot_q_values(viz_env, offline_batch, meta_agent)
                )
                wandb.log({f"visualize/q_value_plot": q_value_plot}, step=record_step)

            eval_info, trajs = evaluate(
                meta_agent,
                eval_meta_env,
                num_episodes=FLAGS.eval_episodes,
                save_video=FLAGS.save_video,
                tanh_converter=tanh_converter,
                rm=rm
            )

            for k, v in eval_info.items():
                wandb.log({f"evaluation/{k}": v}, step=record_step)

            if "antmaze" in FLAGS.env_name:

                num_overlapped = 0
                for x, y in coords:
                    coord = jnp.array([x, y])
                    overlapped = False
                    for batch in meta_replay_buffer.get_iter(FLAGS.batch_size):
                        if check_overlap(coord, batch["observations"], S / 2):
                            overlapped = True
                            break
                    if overlapped:
                        num_overlapped += 1
                wandb.log({"coverage": num_overlapped / len(coords)}, step=record_step)

                fig = plt.figure(tight_layout=True, figsize=(4, 4), dpi=200)
                canvas = FigureCanvas(fig)
                plot_trajectories(viz_env, viz_dataset, online_trajs, fig, plt.gca())
                online_trajs = []
                image = wandb.Image(get_canvas_image(canvas))
                wandb.log({f"visualize/trajs": image}, step=record_step)
                plt.close(fig)

                data_distribution_im = view_data_distribution(viz_env, ds)
                image = wandb.Image(data_distribution_im)
                wandb.log({f"visualize/offline_data_dist": image}, step=record_step)

                data_directions_im = plot_data_directions(viz_env, ds)
                image = wandb.Image(data_directions_im)
                wandb.log(
                    {f"visualize/offline_data_directions": image}, step=record_step
                )

        # Add periodic memory cleanup
        if i % 100 == 0:  # Adjust frequency as needed
            gc.collect()
            jax.clear_caches()
        
        # Use gradient checkpointing for large operations
        #if hasattr(agent, 'update_dynamics'):
        #    agent = agent.replace(use_checkpointing=True)


if __name__ == "__main__":
    app.run(main)<|MERGE_RESOLUTION|>--- conflicted
+++ resolved
@@ -25,11 +25,7 @@
                                 plot_rnd_reward, plot_trajectories)
 from supe.wrappers import (MaskKitchenGoal, MetaPolicyActionWrapper,
                            TanhConverter, wrap_gym)
-<<<<<<< HEAD
-from planner.cem import CEMPlanner
-=======
 # from supe.planning.cem import CEMPlanner
->>>>>>> 5e9b811f
 
 logging.set_verbosity(logging.FATAL)
 
